--- conflicted
+++ resolved
@@ -62,28 +62,6 @@
             p += z
 
 
-<<<<<<< HEAD
-=======
-class _CholeskySolver(object):
-    """Cholesky factorization.
-    """
-
-    def __init__(self, A):
-        if not self._cholesky:
-            raise nx.NetworkXError('Cholesky solver unavailable.')
-        self._chol = self._cholesky(A)
-
-    def solve(self, b, tol):
-        return self._chol(b)
-
-    try:
-        from scikits.sparse.cholmod import cholesky
-        _cholesky = cholesky
-    except ImportError:
-        _cholesky = None
-
-
->>>>>>> c35be84b
 class _LUSolver(object):
     """LU factorization.
     """
@@ -180,13 +158,8 @@
 
     if solver is None or solver == 'pcg':
         M = (1. / L.diagonal()).__mul__
-<<<<<<< HEAD
-        solver = _PCGSolver(L, M, tol / 10)
+        solver = _PCGSolver(L, M)
     elif solver == 'lu':
-=======
-        solver = _PCGSolver(L, M)
-    elif solver == 'chol' or solver == 'lu':
->>>>>>> c35be84b
         # Convert A to CSC to suppress SparseEfficiencyWarning.
         A = csc_matrix(L, dtype=float, copy=True)
         # Force A to be nonsingular. Since A is the Laplacian matrix of a
